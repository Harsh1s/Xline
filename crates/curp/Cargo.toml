--- conflicted
+++ resolved
@@ -13,12 +13,8 @@
 
 [dependencies]
 async-stream = "0.3.4"
-<<<<<<< HEAD
-async-trait = "0.1.53"
+async-trait = "0.1.80"
 await-tree = "0.1.2"
-=======
-async-trait = "0.1.80"
->>>>>>> 67134074
 bincode = "1.3.3"
 bytes = "1.4.0"
 clippy-utilities = "0.2.0"
