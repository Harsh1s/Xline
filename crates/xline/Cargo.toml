[package]
name = "xline"
version = "0.6.1"
edition = "2021"
authors = ["DatenLord <dev@datenlord.io>"]
description = "Distributed KV storage for metadata"
repository = "https://github.com/xline-kv/Xline"
readme = "../README.md"
license = "Apache-2.0"
keywords = ["KV", "consistency", "metadata"]
categories = ["KV"]
# See more keys and their definitions at https://doc.rust-lang.org/cargo/reference/manifest.html

[dependencies]
anyhow = "1.0.82"
async-stream = "0.3.5"
<<<<<<< HEAD
async-trait = "0.1.53"
await-tree = "0.1.2"
=======
async-trait = "0.1.80"
>>>>>>> 67134074
axum = "0.6.20"
bytes = "1.4.0"
clap = { version = "4", features = ["derive"] }
clippy-utilities = "0.2.0"
crc32fast = "1.4.0"
crossbeam-skiplist = "0.1.1"
curp = { path = "../curp", version = "0.1.0", features = ["client-metrics"] }
curp-external-api = { path = "../curp-external-api" }
dashmap = "5.5.3"
engine = { path = "../engine" }
event-listener = "5.3.0"
futures = "0.3.25"
hyper = "0.14.27"
itertools = "0.12"
jsonwebtoken = "9.3.0"
log = "0.4.21"
merged_range = "0.1.0"
nix = "0.28.0"
opentelemetry = { version = "0.22.0", features = ["metrics"] }
opentelemetry-contrib = { version = "0.14.0", features = [
  "jaeger_json_exporter",
  "rt-tokio",
] }
opentelemetry-otlp = { version = "0.15.0", features = [
  "metrics",
  "http-proto",
  "reqwest-client",
] }
opentelemetry-prometheus = { version = "0.15.0" }
opentelemetry_sdk = { version = "0.22.1", features = ["metrics", "rt-tokio"] }
parking_lot = "0.12.2"
pbkdf2 = { version = "0.12.2", features = ["simple"] }
priority-queue = "2.0.2"
prometheus = "0.13.4"
prost = "0.12.3"
serde = { version = "1.0.199", features = ["derive"] }
sha2 = "0.10.6"
tokio = { version = "0.2.25", package = "madsim-tokio", features = [
  "rt-multi-thread",
  "time",
  "fs",
  "macros",
  "net",
] }
tokio-stream = { git = "https://github.com/madsim-rs/tokio.git", rev = "ab251ad" }
tokio-util = { version = "0.7.11", features = ["io"] }
toml = "0.8.8"
# tonic = "0.11.0"
tonic = { version = "0.4.2", package = "madsim-tonic" }
tonic-health = "0.11.0"
tracing = "0.1.37"
tracing-appender = "0.2"
tracing-opentelemetry = "0.23.0"
tracing-subscriber = { version = "0.3.16", features = ["env-filter"] }
utils = { path = "../utils", features = ["parking_lot"] }
uuid = { version = "1.1.2", features = ["v4"] }
workspace-hack = { version = "0.1", path = "../../workspace-hack" }
x509-certificate = "0.23.1"
xlineapi = { path = "../xlineapi" }

[build-dependencies]
tonic-build = { version = "0.4.3", package = "madsim-tonic-build" }

[dev-dependencies]
etcd-client = { version = "0.12.5", features = ["tls"] }
mockall = "0.12.1"
rand = "0.8.5"
strum = "0.26"
strum_macros = "0.26.2"
test-macros = { path = "../test-macros" }
xline-client = { path = "../xline-client" }
xline-test-utils = { path = "../xline-test-utils" }<|MERGE_RESOLUTION|>--- conflicted
+++ resolved
@@ -14,12 +14,8 @@
 [dependencies]
 anyhow = "1.0.82"
 async-stream = "0.3.5"
-<<<<<<< HEAD
-async-trait = "0.1.53"
+async-trait = "0.1.80"
 await-tree = "0.1.2"
-=======
-async-trait = "0.1.80"
->>>>>>> 67134074
 axum = "0.6.20"
 bytes = "1.4.0"
 clap = { version = "4", features = ["derive"] }
